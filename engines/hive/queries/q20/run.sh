#!/usr/bin/env bash

#"INTEL CONFIDENTIAL"
#Copyright 2015  Intel Corporation All Rights Reserved. 
#
#The source code contained or described herein and all documents related to the source code ("Material") are owned by Intel Corporation or its suppliers or licensors. Title to the Material remains with Intel Corporation or its suppliers and licensors. The Material contains trade secrets and proprietary and confidential information of Intel or its suppliers and licensors. The Material is protected by worldwide copyright and trade secret laws and treaty provisions. No part of the Material may be used, copied, reproduced, modified, published, uploaded, posted, transmitted, distributed, or disclosed in any way without Intel's prior express written permission.
#
#No license under any patent, copyright, trade secret or other intellectual property right is granted to or conferred upon you by disclosure or delivery of the Materials, either expressly, by implication, inducement, estoppel or otherwise. Any license under such intellectual property rights must be express and approved by Intel in writing.

HDFS_RESULT_FILE="${RESULT_DIR}/cluster.txt"

query_run_main_method () {
	QUERY_SCRIPT="$QUERY_DIR/$QUERY_NAME.sql"
	if [ ! -r "$QUERY_SCRIPT" ]
	then
		echo "SQL file $QUERY_SCRIPT can not be read."
		exit 1
	fi

	#EXECUTION Plan:
	#step 1.  hive q20.sql		:	Run hive querys to extract kmeans input data
	#step 2.  mahout input		:	Generating sparse vectors
	#step 3.  mahout kmeans		:	Calculating k-means"
	#step 4.  mahout dump > hdfs/res:	Converting result and copy result do hdfs query result folder
	#step 5.  hive && hdfs 		:	cleanup.sql && hadoop fs rm MH

	MAHOUT_TEMP_DIR="$TEMP_DIR/mahout_temp"
	RETURN_CODE=0
	if [[ -z "$DEBUG_QUERY_PART" || $DEBUG_QUERY_PART -eq 1 ]] ; then
		echo "========================="
		echo "$QUERY_NAME Step 1/5: Executing hive queries"
		echo "tmp output: ${TEMP_DIR}"
		echo "========================="
		# Write input for k-means into ctable
		runCmdWithErrorCheck runEngineCmd -f "$QUERY_SCRIPT"
		RETURN_CODE=$?
		if [[ $RETURN_CODE -ne 0 ]] ;  then return $RETURN_CODE; fi
	fi

	if [[ -z "$DEBUG_QUERY_PART" || $DEBUG_QUERY_PART -eq 2 ]] ; then
		echo "========================="
		echo "$QUERY_NAME Step 2/5: Generating sparse vectors"
		echo "Command "mahout org.apache.mahout.clustering.conversion.InputDriver -i "${TEMP_DIR}" -o "${TEMP_DIR}/Vec" -v org.apache.mahout.math.RandomAccessSparseVector #-c UTF-8 
		echo "tmp output: ${TEMP_DIR}/Vec"
		echo "========================="

		runCmdWithErrorCheck mahout org.apache.mahout.clustering.conversion.InputDriver -i "${TEMP_DIR}" -o "${TEMP_DIR}/Vec" -v org.apache.mahout.math.RandomAccessSparseVector #-c UTF-8 
		RETURN_CODE=$?
		if [[ $RETURN_CODE -ne 0 ]] ;  then return $RETURN_CODE; fi
	fi

	if [[ -z "$DEBUG_QUERY_PART" || $DEBUG_QUERY_PART -eq 3 ]] ; then
		echo "========================="
		echo "$QUERY_NAME Step 3/5: Calculating k-means"
		echo "Command "mahout kmeans -i "$TEMP_DIR/Vec" -c "$TEMP_DIR/init-clusters" -o "$TEMP_DIR/kmeans-clusters" -dm org.apache.mahout.common.distance.CosineDistanceMeasure -x 10 -k 8 -ow -cl
		echo "tmp output: $TEMP_DIR/kmeans-clusters"
		echo "========================="

		runCmdWithErrorCheck mahout kmeans --tempDir "$MAHOUT_TEMP_DIR" -i "$TEMP_DIR/Vec" -c "$TEMP_DIR/init-clusters" -o "$TEMP_DIR/kmeans-clusters" -dm org.apache.mahout.common.distance.CosineDistanceMeasure -x 10 -k 8 -ow -cl
		RETURN_CODE=$?
		if [[ $RETURN_CODE -ne 0 ]] ;  then return $RETURN_CODE; fi
	fi

	if [[ -z "$DEBUG_QUERY_PART" || $DEBUG_QUERY_PART -eq 4 ]] ; then
		echo "========================="
		echo "$QUERY_NAME Step 4/5: Converting result and store in hdfs $HDFS_RESULT_FILE"
		echo "command: mahout clusterdump -i $TEMP_DIR/kmeans-clusters/clusters-*-final  -dm org.apache.mahout.common.distance.CosineDistanceMeasure -of TEXT | hadoop fs -copyFromLocal - $HDFS_RESULT_FILE"
		echo "========================="
	
<<<<<<< HEAD
		runCmdWithErrorCheck mahout clusterdump --tempDir "$MAHOUT_TEMP_DIR" -i "$TEMP_DIR"/kmeans-clusters/clusters-*-final -dm org.apache.mahout.common.distance.CosineDistanceMeasure -of TEXT | hadoop fs -copyFromLocal - "${RESULT_DIR}/cluster.txt"
		RETURN_CODE=$?
		if [[ $RETURN_CODE -ne 0 ]] ;  then return $RETURN_CODE; fi
=======
		runCmdWithErrorCheck mahout clusterdump --tempDir "$MAHOUT_TEMP_DIR" -i "$TEMP_DIR"/kmeans-clusters/clusters-*-final -dm org.apache.mahout.common.distance.CosineDistanceMeasure -of TEXT | hadoop fs -copyFromLocal - "$HDFS_RESULT_FILE"
>>>>>>> c0f3b906
		#runCmdWithErrorCheck mahout seqdump -i $TEMP_DIR/Vec/ -c $TEMP_DIR/kmeans-clusters -o $TEMP_DIR/results -dm org.apache.mahout.common.distance.CosineDistanceMeasure -x 10 -k 8 -ow -cl
	fi

	if [[ -z "$DEBUG_QUERY_PART" || $DEBUG_QUERY_PART -eq 5 ]] ; then
		echo "========================="
		echo "$QUERY_NAME Step 5/5: Clean up"
		echo "========================="
		runCmdWithErrorCheck runEngineCmd -f "${QUERY_DIR}/cleanup.sql"
		RETURN_CODE=$?
		if [[ $RETURN_CODE -ne 0 ]] ;  then return $RETURN_CODE; fi
		runCmdWithErrorCheck hadoop fs -rm -r -f "$TEMP_DIR"
		RETURN_CODE=$?
		if [[ $RETURN_CODE -ne 0 ]] ;  then return $RETURN_CODE; fi
	fi
}

query_run_clean_method () {
	runCmdWithErrorCheck runEngineCmd -e "DROP TABLE IF EXISTS $TEMP_TABLE; DROP TABLE IF EXISTS $RESULT_TABLE;"
<<<<<<< HEAD
	return $?
=======
	runCmdWithErrorCheck hadoop fs -rm -r -f "$HDFS_RESULT_FILE"
}

query_run_validate_method () {
	VALIDATION_TEMP_FILE="`mktemp -u`"
	runCmdWithErrorCheck hadoop fs -copyToLocal "$HDFS_RESULT_FILE" "$VALIDATION_TEMP_FILE"
	if [ `wc -l < "$VALIDATION_TEMP_FILE"` -ge 1 ]
	then
		echo "Validation passed: Query returned results"
	else
		echo "Validation failed: Query did not return results"
	fi
	rm -rf "$VALIDATION_TEMP_FILE"
>>>>>>> c0f3b906
}<|MERGE_RESOLUTION|>--- conflicted
+++ resolved
@@ -67,13 +67,9 @@
 		echo "command: mahout clusterdump -i $TEMP_DIR/kmeans-clusters/clusters-*-final  -dm org.apache.mahout.common.distance.CosineDistanceMeasure -of TEXT | hadoop fs -copyFromLocal - $HDFS_RESULT_FILE"
 		echo "========================="
 	
-<<<<<<< HEAD
-		runCmdWithErrorCheck mahout clusterdump --tempDir "$MAHOUT_TEMP_DIR" -i "$TEMP_DIR"/kmeans-clusters/clusters-*-final -dm org.apache.mahout.common.distance.CosineDistanceMeasure -of TEXT | hadoop fs -copyFromLocal - "${RESULT_DIR}/cluster.txt"
+		runCmdWithErrorCheck mahout clusterdump --tempDir "$MAHOUT_TEMP_DIR" -i "$TEMP_DIR"/kmeans-clusters/clusters-*-final -dm org.apache.mahout.common.distance.CosineDistanceMeasure -of TEXT | hadoop fs -copyFromLocal - "$HDFS_RESULT_FILE"
 		RETURN_CODE=$?
 		if [[ $RETURN_CODE -ne 0 ]] ;  then return $RETURN_CODE; fi
-=======
-		runCmdWithErrorCheck mahout clusterdump --tempDir "$MAHOUT_TEMP_DIR" -i "$TEMP_DIR"/kmeans-clusters/clusters-*-final -dm org.apache.mahout.common.distance.CosineDistanceMeasure -of TEXT | hadoop fs -copyFromLocal - "$HDFS_RESULT_FILE"
->>>>>>> c0f3b906
 		#runCmdWithErrorCheck mahout seqdump -i $TEMP_DIR/Vec/ -c $TEMP_DIR/kmeans-clusters -o $TEMP_DIR/results -dm org.apache.mahout.common.distance.CosineDistanceMeasure -x 10 -k 8 -ow -cl
 	fi
 
@@ -92,10 +88,8 @@
 
 query_run_clean_method () {
 	runCmdWithErrorCheck runEngineCmd -e "DROP TABLE IF EXISTS $TEMP_TABLE; DROP TABLE IF EXISTS $RESULT_TABLE;"
-<<<<<<< HEAD
+	runCmdWithErrorCheck hadoop fs -rm -r -f "$HDFS_RESULT_FILE"
 	return $?
-=======
-	runCmdWithErrorCheck hadoop fs -rm -r -f "$HDFS_RESULT_FILE"
 }
 
 query_run_validate_method () {
@@ -108,5 +102,4 @@
 		echo "Validation failed: Query did not return results"
 	fi
 	rm -rf "$VALIDATION_TEMP_FILE"
->>>>>>> c0f3b906
 }