--- conflicted
+++ resolved
@@ -37,38 +37,6 @@
 -- version ONE where customers without returns are also part of the analysis
 INSERT INTO TABLE ${hiveconf:TEMP_TABLE}
 SELECT
-<<<<<<< HEAD
-  cid,
-  CASE WHEN SUM(r_date_is_null_flag)=0 THEN (100.0 * COUNT(distinct (CASE WHEN r_date IS NOT NULL THEN oid ELSE 0L END))/ COUNT(distinct oid)) ELSE (100.0 * (COUNT(distinct (CASE WHEN r_date IS NOT NULL THEN oid ELSE 0L END)) - 1)/ COUNT(distinct oid)) END AS r_order_ratio,
-  SUM(CASE WHEN r_date IS NOT NULL THEN 1 ELSE 0 END) / COUNT(item) * 100 AS r_item_ratio,
-  CASE WHEN SUM(s_amount)=0.0 THEN 0.0 ELSE (SUM(CASE WHEN r_date IS NOT NULL THEN r_amount ELSE 0.0 END) / SUM(s_amount) * 100) END AS r_amount_ratio,
-  CASE WHEN SUM(r_date_is_null_flag)=0 THEN (COUNT(distinct (CASE WHEN r_date IS NOT NULL THEN r_date ELSE 0L END))) ELSE ((COUNT(distinct (CASE WHEN r_date IS NOT NULL THEN r_date ELSE 0L END))) - 1) END AS r_freq
-FROM (
-  SELECT --s.ss_sold_date_sk AS s_date, --
-    r.sr_returned_date_sk AS r_date,
-    CASE WHEN r.sr_returned_date_sk IS NULL THEN 1 ELSE 0 END AS r_date_is_null_flag,
-    s.ss_item_sk AS item,
-    s.ss_ticket_number AS oid,
-    s.ss_net_paid AS s_amount,
-    CASE WHEN r.sr_return_amt IS NULL THEN 0.0 ELSE r.sr_return_amt END AS r_amount,
-    (CASE WHEN s.ss_customer_sk  IS NULL THEN r.sr_customer_sk ELSE s.ss_customer_sk END) AS cid
-    --s.ss_customer_sk AS s_cid,
-    --sr_customer_sk AS r_cid
-  FROM store_sales s
-  --LEFT JOIN = LEFT OUTER JOIN
-  LEFT OUTER JOIN store_returns r ON (
-    r.sr_item_sk = s.ss_item_sk
-    AND r.sr_ticket_number = s.ss_ticket_number
-    AND s.ss_sold_date_sk IS NOT NULL
-  )
-) q20_sales_returns
-
-WHERE cid IS NOT NULL
---Hive does not support GROUP BY 1 (any)
-GROUP BY cid
---(below) error in data: returns NULL
---HAVING COUNT(distinct (CASE WHEN r_date IS NOT NULL THEN r_date ELSE NULL END)) > 1
-=======
   ss_customer_sk AS user_sk,
   IF ( (returns_count IS NULL) OR (orders_count  IS NULL) OR ((orders_count / returns_count) IS NULL) , 0 , (orders_count / returns_count) ) AS orderRatio,
   IF ( (returns_items IS NULL) OR (orders_items  IS NULL) OR ((orders_items / returns_items) IS NULL) , 0 , (orders_items / returns_items) ) AS itemsRatio,
@@ -101,7 +69,6 @@
     GROUP BY sr_customer_sk
   ) returned ON ss_customer_sk=sr_customer_sk  
 Cluster by user_sk
->>>>>>> f9552c10
 ;
 
 
