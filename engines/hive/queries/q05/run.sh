#!/usr/bin/env bash

#"INTEL CONFIDENTIAL"
#Copyright 2015  Intel Corporation All Rights Reserved. 
#
#The source code contained or described herein and all documents related to the source code ("Material") are owned by Intel Corporation or its suppliers or licensors. Title to the Material remains with Intel Corporation or its suppliers and licensors. The Material contains trade secrets and proprietary and confidential information of Intel or its suppliers and licensors. The Material is protected by worldwide copyright and trade secret laws and treaty provisions. No part of the Material may be used, copied, reproduced, modified, published, uploaded, posted, transmitted, distributed, or disclosed in any way without Intel's prior express written permission.
#
#No license under any patent, copyright, trade secret or other intellectual property right is granted to or conferred upon you by disclosure or delivery of the Materials, either expressly, by implication, inducement, estoppel or otherwise. Any license under such intellectual property rights must be express and approved by Intel in writing.

HDFS_RESULT_FILE="${RESULT_DIR}/logRegResult.txt"

query_run_main_method () {
	QUERY_SCRIPT="$QUERY_DIR/$QUERY_NAME.sql"
	if [ ! -r "$QUERY_SCRIPT" ]
	then
		echo "SQL file $QUERY_SCRIPT can not be read."
		exit 1
	fi

	#EXECUTION Plan:
	#step 1.  hive q05.sql		:	Run hive querys to extract the input data
	#step 2.  mahout TrainLogistic	:	Train logistic regression model
	#step 3.  mahout calc log_reg 	:	Calculating logistic regression for input data
	#step 4.  mahout dump > hdfs/res:	Converting result and copy result do hdfs query result folder
	#step 5.  hive && hdfs 		:	cleanup.sql && hadoop fs rm MH

<<<<<<< HEAD
	HDFS_RESULT_FILE="${RESULT_DIR}/logRegResult.txt"
	RETURN_CODE=0
=======
>>>>>>> c0f3b906
	if [[ -z "$DEBUG_QUERY_PART" || $DEBUG_QUERY_PART -eq 1 ]] ; then
		echo "========================="
		echo "$QUERY_NAME Step 1/3: Executing hive queries"
		echo "tmp output: ${TEMP_DIR}"
		echo "========================="
		# Write input for k-means into ctable
		runCmdWithErrorCheck runEngineCmd -f "$QUERY_SCRIPT"
		RETURN_CODE=$?
		if [[ $RETURN_CODE -ne 0 ]] ;  then return $RETURN_CODE; fi
	fi
	
	if [[ -z "$DEBUG_QUERY_PART" || $DEBUG_QUERY_PART -eq 2 ]] ; then
	
		echo "========================="
		echo "$QUERY_NAME Step 2/3: log regression"
		echo "========================="

		TMP_LOG_REG_IN_FILE="`mktemp`"
		TMP_LOG_REG_MODEL_FILE="`mktemp`"

		echo "-------------------------"
		echo "$QUERY_NAME Step 2/3 Part 1: Copy hive result to local csv file"
		echo "tmp output: ${TMP_LOG_REG_IN_FILE}"
		echo "-------------------------"

		echo "streaming result from hive ..."
		#write header
		runCmdWithErrorCheck echo '"c_customer_sk","college_education","male","label"' > "${TMP_LOG_REG_IN_FILE}"
		# append hive result
		runCmdWithErrorCheck hadoop fs -cat "${TEMP_DIR}"/* >> "${TMP_LOG_REG_IN_FILE}"
		echo "streaming result from hive ... done"
		echo "sample:"
		echo "size: " `du -bh "${TMP_LOG_REG_IN_FILE}"`
		echo "------"
		head "${TMP_LOG_REG_IN_FILE}"
		echo "..." 
		echo "-------------------------"

		echo "$QUERY_NAME Step 2/3 Part 2: Train logistic model"
		echo "Command " mahout trainlogistic --input "$TMP_LOG_REG_IN_FILE" --output "$TMP_LOG_REG_MODEL_FILE" --target c_customer_sk --categories 2 --predictors college_education male label --types n n n --passes 20 --features 20 --rate 1 --lambda 0.5
		echo "tmp output: ${TMP_LOG_REG_MODEL_FILE}"
		echo "-------------------------"
	
		runCmdWithErrorCheck mahout trainlogistic --input "$TMP_LOG_REG_IN_FILE" --output "$TMP_LOG_REG_MODEL_FILE" --target c_customer_sk --categories 2 --predictors college_education male label --types n n n --passes 20 --features 20 --rate 1 --lambda 0.5	
		RETURN_CODE=$?
		if [[ $RETURN_CODE -ne 0 ]] ;  then return $RETURN_CODE; fi
		
		echo "-------------------------"
		echo "$QUERY_NAME Step 2/3 Part 3: Calculating Logistic Regression"
		echo "Command: " mahout runlogistic --input "$TMP_LOG_REG_IN_FILE" --model "$TMP_LOG_REG_MODEL_FILE" --auc --confusion --quiet 
		echo "output: hdfs://"$HDFS_RESULT_FILE
		echo "-------------------------"

		runCmdWithErrorCheck mahout runlogistic --input "$TMP_LOG_REG_IN_FILE" --model "$TMP_LOG_REG_MODEL_FILE" --auc --confusion --quiet 2> /dev/null | grep -A 3 "AUC =" | hadoop fs -copyFromLocal -f - "$HDFS_RESULT_FILE"
		RETURN_CODE=$?
		if [[ $RETURN_CODE -ne 0 ]] ;  then return $RETURN_CODE; fi
		
		echo "-------------------------"
		echo "$QUERY_NAME Step 2/3 Part 4: Cleanup tmp files"
		echo "-------------------------"
		rm -f "$TMP_LOG_REG_IN_FILE"
		rm -f "$TMP_LOG_REG_MODEL_FILE"
	fi

	if [[ -z "$DEBUG_QUERY_PART" || $DEBUG_QUERY_PART -eq 3 ]] ; then
		echo "========================="
		echo "$QUERY_NAME Step 3/3: Clean up"
		echo "========================="
	
		runCmdWithErrorCheck runEngineCmd -f "${QUERY_DIR}/cleanup.sql"
		RETURN_CODE=$?
		if [[ $RETURN_CODE -ne 0 ]] ;  then return $RETURN_CODE; fi
		
		runCmdWithErrorCheck hadoop fs -rm -r -f "$TEMP_DIR"
		RETURN_CODE=$?
		if [[ $RETURN_CODE -ne 0 ]] ;  then return $RETURN_CODE; fi
		
	fi
}

query_run_clean_method () {
	runCmdWithErrorCheck runEngineCmd -e "DROP TABLE IF EXISTS $TEMP_TABLE; DROP TABLE IF EXISTS $RESULT_TABLE;"
<<<<<<< HEAD
	return $?
=======
	runCmdWithErrorCheck hadoop fs -rm -r -f "$HDFS_RESULT_FILE"
}

query_run_validate_method () {
	VALIDATION_TEMP_FILE="`mktemp -u`"
	runCmdWithErrorCheck hadoop fs -copyToLocal "$HDFS_RESULT_FILE" "$VALIDATION_TEMP_FILE"
	if [ `wc -l < "$VALIDATION_TEMP_FILE"` -ge 1 ]
	then
		echo "Validation passed: Query returned results"
	else
		echo "Validation failed: Query did not return results"
	fi
	rm -rf "$VALIDATION_TEMP_FILE"
>>>>>>> c0f3b906
}<|MERGE_RESOLUTION|>--- conflicted
+++ resolved
@@ -24,11 +24,7 @@
 	#step 4.  mahout dump > hdfs/res:	Converting result and copy result do hdfs query result folder
 	#step 5.  hive && hdfs 		:	cleanup.sql && hadoop fs rm MH
 
-<<<<<<< HEAD
-	HDFS_RESULT_FILE="${RESULT_DIR}/logRegResult.txt"
 	RETURN_CODE=0
-=======
->>>>>>> c0f3b906
 	if [[ -z "$DEBUG_QUERY_PART" || $DEBUG_QUERY_PART -eq 1 ]] ; then
 		echo "========================="
 		echo "$QUERY_NAME Step 1/3: Executing hive queries"
@@ -111,10 +107,7 @@
 
 query_run_clean_method () {
 	runCmdWithErrorCheck runEngineCmd -e "DROP TABLE IF EXISTS $TEMP_TABLE; DROP TABLE IF EXISTS $RESULT_TABLE;"
-<<<<<<< HEAD
 	return $?
-=======
-	runCmdWithErrorCheck hadoop fs -rm -r -f "$HDFS_RESULT_FILE"
 }
 
 query_run_validate_method () {
@@ -127,5 +120,4 @@
 		echo "Validation failed: Query did not return results"
 	fi
 	rm -rf "$VALIDATION_TEMP_FILE"
->>>>>>> c0f3b906
 }