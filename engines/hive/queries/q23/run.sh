--- conflicted
+++ resolved
@@ -76,9 +76,7 @@
 
 query_run_clean_method () {
 	runCmdWithErrorCheck runEngineCmd -e "DROP VIEW IF EXISTS $TEMP_TABLE; DROP TABLE IF EXISTS $RESULT_TABLE1; DROP TABLE IF EXISTS $RESULT_TABLE2;"
-<<<<<<< HEAD
 	return $?
-=======
 }
 
 query_run_validate_method () {
@@ -100,5 +98,4 @@
 		echo "Validation failed: Query 2 did not return results"
 	fi
 	rm -rf "$VALIDATION_TEMP_DIR"
->>>>>>> c0f3b906
 }