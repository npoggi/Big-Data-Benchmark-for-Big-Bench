--- conflicted
+++ resolved
@@ -8,116 +8,9 @@
 		exit 1
 	fi
 
-<<<<<<< HEAD
-	HIVE2_SCRIPT="$QUERY_DIR/hive2.sql"
-	if [ ! -r "$HIVE2_SCRIPT" ]
-	then
-		echo "SQL file $HIVE2_SCRIPT can not be read."
-		exit 1
-	fi
+	local HIVE_PARAMS="--auxpath $BIG_BENCH_QUERIES_DIR/Resources/opennlp-maxent-3.0.3.jar:$BIG_BENCH_QUERIES_DIR/Resources/opennlp-tools-1.5.3.jar $HIVE_PARAMS"
 
-	HIVE3_SCRIPT="$QUERY_DIR/hive3.sql"
-	if [ ! -r "$HIVE3_SCRIPT" ]
-	then
-		echo "SQL file $HIVE3_SCRIPT can not be read."
-		exit 1
-	fi
-
-	#EXECUTION Plan:
-	#step 1.	prepare		:	Copying LinearRegression jar to HDFS etc
-	#step 2.	hive1.sql	:	Settting up intermediate views and tables
-	#step 3.	hadoop m/r	:	Running LinearRegression on tables
-	#step 4.	hive2.sql	:	Combining output into 1 table
-	#step 5.	hive3.sql	:	Combine output with sentiment analysis
-	#step 6. 	hadoop fs	: 	Cleaning up
-
-	MATRIX_MAX=12
-
-	MR_JAR="${BIG_BENCH_QUERIES_DIR}/Resources/bigbenchqueriesmr.jar"
-	MR_CLASS="de.bankmark.bigbench.queries.${QUERY_NAME}.MRlinearRegression"
-	MR_JARCLASS="${MR_JAR} ${MR_CLASS}"
-
-	# define used temp tables
-	MATRIX_BASENAME="${TABLE_PREFIX}_matrix"
-	MATRIX_BASEDIR="$TEMP_DIR/$MATRIX_BASENAME"
-	LM_BASENAME="${TABLE_PREFIX}_lm"
-	LM_BASEDIR="$TEMP_DIR/output"
-
-	HIVE_PARAMS="$HIVE_PARAMS -hiveconf MATRIX_BASENAME=$MATRIX_BASENAME -hiveconf MATRIX_BASEDIR=$MATRIX_BASEDIR -hiveconf LM_BASENAME=$LM_BASENAME -hiveconf LM_BASEDIR=$LM_BASEDIR"
-
-	#Step 1. Hadoop Part 0-----------------------------------------------------------------------
-	# Copying jar to hdfs
-	if [[ -z "$DEBUG_QUERY_PART" || $DEBUG_QUERY_PART -eq 1 ]] ; then
-		echo "========================="
-		echo "$QUERY_NAME Step 1/6: Prepare required resources"
-		echo "========================="
-		#hadoop fs -rm -r -skipTrash "${TEMP_DIR}"/*
-		#hadoop fs -mkdir -p "${TEMP_DIR}"
-		#hadoop fs -chmod uga+rw "${TEMP_DIR}"
-		hadoop fs -copyFromLocal "${MR_JAR}" "${TEMP_DIR}/"
-	fi
-
-	#Step 2. Hive Part 1-----------------------------------------------------------------------
-	if [[ -z "$DEBUG_QUERY_PART" || $DEBUG_QUERY_PART -eq 2 ]] ; then
-		echo "========================="
-		echo "$QUERY_NAME Step 2/6: exec hive query(s) part 1 (create matrix)"
-		echo "========================="
-		runHiveCmd -f "$HIVE1_SCRIPT"
-	fi
-
-	#Step 3. Hadoop Part 1---- MRlinearRegression--------------------------------------------------------------
-	if [[ -z "$DEBUG_QUERY_PART" || $DEBUG_QUERY_PART -eq 3 ]] ; then
-		echo "========================="
-		echo "$QUERY_NAME Step 3/6: prepare M/R job environment"
-		echo "========================="
-
-		hadoop fs -rm -r -skipTrash "${LM_BASEDIR}"*
-
-		echo "========================="
-		echo "$QUERY_NAME Step 3/6: exec M/R job linear regression analysis"
-		echo "========================="
-		for (( i=1; i <= $MATRIX_MAX; i++ ))
-		do
-			echo "-------------------------"
-			echo "$QUERY_NAME Step 3: linear regression analysis Matrix ${i}/12"
-			echo "in: ${MATRIX_BASEDIR}${i}"
-			echo "out: ${LM_BASEDIR}${i}"
-			echo "Exec: hadoop jar ${MR_JARCLASS} ${MATRIX_BASEDIR}${i} ${LM_BASEDIR}${i}"
-			echo "-------------------------"
-			hadoop jar "${MR_JAR}" "${MR_CLASS}" "${MATRIX_BASEDIR}${i}" "${LM_BASEDIR}${i}"
-		done
-	fi
-
-	#Step 4. Hive 2-----------------------------------------------------------------------
-	if [[ -z "$DEBUG_QUERY_PART" || $DEBUG_QUERY_PART -eq 4 ]] ; then
-		echo "========================="
-		echo "$QUERY_NAME Step 4/6: exec hive query(s) part 2, aggregate linear regression"
-		echo "========================="
-		runHiveCmd -f "$HIVE2_SCRIPT"
-	fi
-
-	#Step 5. Hive 3-----------------------------------------------------------------------
-	if [[ -z "$DEBUG_QUERY_PART" || $DEBUG_QUERY_PART -eq 5 ]] ; then
-		local HIVE_PARAMS="--auxpath $BIG_BENCH_QUERIES_DIR/Resources/opennlp-maxent-3.0.3.jar:$BIG_BENCH_QUERIES_DIR/Resources/opennlp-tools-1.5.3.jar $HIVE_PARAMS"
-		echo "========================="
-		echo "$QUERY_NAME Step 5/6: exec hive query(s) part 3, combine with sentiment analysis"
-		echo "========================="
-		echo "$runHiveCmd $HIVE_PARAMS -f ${QUERY_DIR}/hive3.sql"
-		runHiveCmd -f "$HIVE3_SCRIPT"
-	fi
-
-	#Step 6. Hadoop  3-----------------------------------------------------------------------
-	# Cleaning up
-	if [[ -z "$DEBUG_QUERY_PART" || $DEBUG_QUERY_PART -eq 6 ]] ; then
-		echo "========================="
-		echo "$QUERY_NAME Step 6/6: cleaning up temporary files"
-		echo "========================="
-		runHiveCmd -f "${QUERY_DIR}/cleanup.sql"
-		hadoop fs -rm -r -skipTrash "${TEMP_DIR}"/*
-	fi
-=======
-     "$BINARY" --auxpath "$BIG_BENCH_QUERIES_DIR/Resources/opennlp-maxent-3.0.3.jar:$BIG_BENCH_QUERIES_DIR/Resources/opennlp-tools-1.5.3.jar" $HIVE_PARAMS -i "$COMBINED_PARAMS_FILE" -f "$HIVE_SCRIPT"
->>>>>>> e5084d7d
+        runHiveCmd -f "$HIVE_SCRIPT"
 }
 
 query_run_clean_method () {
