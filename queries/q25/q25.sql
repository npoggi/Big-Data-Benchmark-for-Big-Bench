--- conflicted
+++ resolved
@@ -10,14 +10,9 @@
 
 
 
-<<<<<<< HEAD
 -- ss_sold_date_sk > 2002-01-02
 DROP TABLE IF EXISTS ${hiveconf:TEMP_TABLE};
 CREATE TABLE ${hiveconf:TEMP_TABLE} AS
-=======
-DROP TABLE IF EXISTS q25_usersegments;
-CREATE TABLE q25_usersegments AS
->>>>>>> 30b62cf1
 SELECT 
     ss_customer_sk 		AS cid,
     ss_ticket_number 	AS oid,
@@ -56,20 +51,18 @@
 set hive.exec.compress.output=false;
 set hive.exec.compress.output;	
 
-<<<<<<< HEAD
 DROP TABLE IF EXISTS ${hiveconf:TEMP_RESULT_TABLE};
-CREATE TABLE ${hiveconf:TEMP_RESULT_TABLE} (	cid INT
-				, recency INT
-				, frequency INT
-				, totalspend INT) 
-=======
+CREATE TABLE ${hiveconf:TEMP_RESULT_TABLE} (
+			  cid INT
+			, recency INT
+			, frequency INT
+			, totalspend INT) 
 DROP TABLE IF EXISTS ${hiveconf:TEMP_TABLE};
 CREATE TABLE ${hiveconf:TEMP_TABLE} (	
 			  cid INT
 			, recency INT
 			, frequency INT
 			, totalspend INT) 
->>>>>>> 30b62cf1
 ROW FORMAT DELIMITED
 FIELDS TERMINATED BY ' '
 LINES TERMINATED BY '\n'
@@ -83,13 +76,8 @@
     CASE WHEN 37621 - max(dateid) < 60  THEN 1.0  ELSE 0.0 END 	-- 37621 == 2003-01-02
 					AS recency,
     count(oid) 		AS frequency,
-<<<<<<< HEAD
     sum(amount) 	AS totalspend
 FROM ${hiveconf:TEMP_TABLE}
-=======
-    sum(amount) 		AS totalspend
-FROM q25_usersegments
->>>>>>> 30b62cf1
 GROUP BY cid;
 
 
