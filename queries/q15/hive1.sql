--Find the categories with flat or declining sales for in store purchases
--during a given year for a given store.

-- Resources

<<<<<<< HEAD
-- Result file configuration
DROP TABLE IF EXISTS ${hiveconf:MATRIX_BASENAME}1;
DROP TABLE IF EXISTS ${hiveconf:MATRIX_BASENAME}2;
DROP TABLE IF EXISTS ${hiveconf:MATRIX_BASENAME}3;
DROP TABLE IF EXISTS ${hiveconf:MATRIX_BASENAME}4;
DROP TABLE IF EXISTS ${hiveconf:MATRIX_BASENAME}5;
DROP TABLE IF EXISTS ${hiveconf:MATRIX_BASENAME}6;
DROP TABLE IF EXISTS ${hiveconf:MATRIX_BASENAME}7;
DROP TABLE IF EXISTS ${hiveconf:MATRIX_BASENAME}8;
DROP TABLE IF EXISTS ${hiveconf:MATRIX_BASENAME}9;
DROP TABLE IF EXISTS ${hiveconf:MATRIX_BASENAME}10;
=======


DROP TABLE IF EXISTS q15_matrix1;
DROP TABLE IF EXISTS q15_matrix2;
DROP TABLE IF EXISTS q15_matrix3;
DROP TABLE IF EXISTS q15_matrix4;
DROP TABLE IF EXISTS q15_matrix5;
DROP TABLE IF EXISTS q15_matrix6;
DROP TABLE IF EXISTS q15_matrix7;
DROP TABLE IF EXISTS q15_matrix8;
DROP TABLE IF EXISTS q15_matrix9;
DROP TABLE IF EXISTS q15_matrix10;
>>>>>>> 30b62cf1

----store time series------------------------------------------------------------------

CREATE TABLE ${hiveconf:MATRIX_BASENAME}1 (d BIGINT,sales DOUBLE)
ROW FORMAT DELIMITED FIELDS TERMINATED BY ' ' 
STORED AS TEXTFILE LOCATION '${hiveconf:MATRIX_BASEDIR}1'
;


CREATE TABLE ${hiveconf:MATRIX_BASENAME}2 (d BIGINT,sales DOUBLE)
ROW FORMAT DELIMITED FIELDS TERMINATED BY ' ' 
STORED AS TEXTFILE LOCATION '${hiveconf:MATRIX_BASEDIR}2'
;


CREATE TABLE ${hiveconf:MATRIX_BASENAME}3 (d BIGINT,sales DOUBLE)
ROW FORMAT DELIMITED FIELDS TERMINATED BY ' ' 
STORED AS TEXTFILE LOCATION '${hiveconf:MATRIX_BASEDIR}3'
;


CREATE TABLE ${hiveconf:MATRIX_BASENAME}4 (d BIGINT,sales DOUBLE)
ROW FORMAT DELIMITED FIELDS TERMINATED BY ' ' 
STORED AS TEXTFILE LOCATION '${hiveconf:MATRIX_BASEDIR}4'
;


CREATE TABLE ${hiveconf:MATRIX_BASENAME}5 (d BIGINT,sales DOUBLE)
ROW FORMAT DELIMITED FIELDS TERMINATED BY ' ' 
STORED AS TEXTFILE LOCATION '${hiveconf:MATRIX_BASEDIR}5'
;


CREATE TABLE ${hiveconf:MATRIX_BASENAME}6 (d BIGINT,sales DOUBLE)
ROW FORMAT DELIMITED FIELDS TERMINATED BY ' ' 
STORED AS TEXTFILE LOCATION '${hiveconf:MATRIX_BASEDIR}6'
;


CREATE TABLE ${hiveconf:MATRIX_BASENAME}7 (d BIGINT,sales DOUBLE)
ROW FORMAT DELIMITED FIELDS TERMINATED BY ' ' 
STORED AS TEXTFILE LOCATION '${hiveconf:MATRIX_BASEDIR}7'
;

CREATE TABLE ${hiveconf:MATRIX_BASENAME}8 (d BIGINT,sales DOUBLE)
ROW FORMAT DELIMITED FIELDS TERMINATED BY ' ' 
STORED AS TEXTFILE LOCATION '${hiveconf:MATRIX_BASEDIR}8'
;


CREATE TABLE ${hiveconf:MATRIX_BASENAME}9 (d BIGINT,sales DOUBLE)
ROW FORMAT DELIMITED FIELDS TERMINATED BY ' ' 
STORED AS TEXTFILE LOCATION '${hiveconf:MATRIX_BASEDIR}9'
;


CREATE TABLE ${hiveconf:MATRIX_BASENAME}10 (d BIGINT,sales DOUBLE)
ROW FORMAT DELIMITED FIELDS TERMINATED BY ' ' 
STORED AS TEXTFILE LOCATION '${hiveconf:MATRIX_BASEDIR}10'
;

-- parallel fails for this task
set hive.exec.parallel=false;

FROM (
	SELECT  
		i.i_category_id 	AS cat, -- ranges from 1 to 10
		s.ss_sold_date_sk 	AS d,
		sum(s.ss_net_paid) 	AS sales
	FROM    store_sales s
	-- select date range 
	LEFT SEMI JOIN (	
			SELECT d_date_sk 
			FROM  date_dim d
			WHERE d.d_date >= '${hiveconf:q15_startDate}'
			AND   d.d_date <= '${hiveconf:q15_endDate}'
		) dd ON ( s.ss_sold_date_sk=dd.d_date_sk ) 
	INNER JOIN item i ON s.ss_item_sk = i.i_item_sk 
	WHERE i.i_category_id IS NOT NULL
	  AND s.ss_store_sk = ${hiveconf:q15_store_sk} -- for a given store ranges from 1 to 12
	GROUP BY i.i_category_id, s.ss_sold_date_sk
) tsc
INSERT OVERWRITE TABLE ${hiveconf:MATRIX_BASENAME}1 SELECT d, sales WHERE cat = 1
INSERT OVERWRITE TABLE ${hiveconf:MATRIX_BASENAME}2 SELECT d, sales WHERE cat = 2
INSERT OVERWRITE TABLE ${hiveconf:MATRIX_BASENAME}3 SELECT d, sales WHERE cat = 3
INSERT OVERWRITE TABLE ${hiveconf:MATRIX_BASENAME}4 SELECT d, sales WHERE cat = 4
INSERT OVERWRITE TABLE ${hiveconf:MATRIX_BASENAME}5 SELECT d, sales WHERE cat = 5
INSERT OVERWRITE TABLE ${hiveconf:MATRIX_BASENAME}6 SELECT d, sales WHERE cat = 6
INSERT OVERWRITE TABLE ${hiveconf:MATRIX_BASENAME}7 SELECT d, sales WHERE cat = 7
INSERT OVERWRITE TABLE ${hiveconf:MATRIX_BASENAME}8 SELECT d, sales WHERE cat = 8
INSERT OVERWRITE TABLE ${hiveconf:MATRIX_BASENAME}9 SELECT d, sales WHERE cat = 9
INSERT OVERWRITE TABLE ${hiveconf:MATRIX_BASENAME}10 SELECT d, sales WHERE cat = 10
;



--cleaning up -------------------------------------------------<|MERGE_RESOLUTION|>--- conflicted
+++ resolved
@@ -3,8 +3,6 @@
 
 -- Resources
 
-<<<<<<< HEAD
--- Result file configuration
 DROP TABLE IF EXISTS ${hiveconf:MATRIX_BASENAME}1;
 DROP TABLE IF EXISTS ${hiveconf:MATRIX_BASENAME}2;
 DROP TABLE IF EXISTS ${hiveconf:MATRIX_BASENAME}3;
@@ -15,20 +13,6 @@
 DROP TABLE IF EXISTS ${hiveconf:MATRIX_BASENAME}8;
 DROP TABLE IF EXISTS ${hiveconf:MATRIX_BASENAME}9;
 DROP TABLE IF EXISTS ${hiveconf:MATRIX_BASENAME}10;
-=======
-
-
-DROP TABLE IF EXISTS q15_matrix1;
-DROP TABLE IF EXISTS q15_matrix2;
-DROP TABLE IF EXISTS q15_matrix3;
-DROP TABLE IF EXISTS q15_matrix4;
-DROP TABLE IF EXISTS q15_matrix5;
-DROP TABLE IF EXISTS q15_matrix6;
-DROP TABLE IF EXISTS q15_matrix7;
-DROP TABLE IF EXISTS q15_matrix8;
-DROP TABLE IF EXISTS q15_matrix9;
-DROP TABLE IF EXISTS q15_matrix10;
->>>>>>> 30b62cf1
 
 ----store time series------------------------------------------------------------------
 
@@ -111,15 +95,15 @@
 	  AND s.ss_store_sk = ${hiveconf:q15_store_sk} -- for a given store ranges from 1 to 12
 	GROUP BY i.i_category_id, s.ss_sold_date_sk
 ) tsc
-INSERT OVERWRITE TABLE ${hiveconf:MATRIX_BASENAME}1 SELECT d, sales WHERE cat = 1
-INSERT OVERWRITE TABLE ${hiveconf:MATRIX_BASENAME}2 SELECT d, sales WHERE cat = 2
-INSERT OVERWRITE TABLE ${hiveconf:MATRIX_BASENAME}3 SELECT d, sales WHERE cat = 3
-INSERT OVERWRITE TABLE ${hiveconf:MATRIX_BASENAME}4 SELECT d, sales WHERE cat = 4
-INSERT OVERWRITE TABLE ${hiveconf:MATRIX_BASENAME}5 SELECT d, sales WHERE cat = 5
-INSERT OVERWRITE TABLE ${hiveconf:MATRIX_BASENAME}6 SELECT d, sales WHERE cat = 6
-INSERT OVERWRITE TABLE ${hiveconf:MATRIX_BASENAME}7 SELECT d, sales WHERE cat = 7
-INSERT OVERWRITE TABLE ${hiveconf:MATRIX_BASENAME}8 SELECT d, sales WHERE cat = 8
-INSERT OVERWRITE TABLE ${hiveconf:MATRIX_BASENAME}9 SELECT d, sales WHERE cat = 9
+INSERT OVERWRITE TABLE ${hiveconf:MATRIX_BASENAME}1  SELECT d, sales WHERE cat = 1
+INSERT OVERWRITE TABLE ${hiveconf:MATRIX_BASENAME}2  SELECT d, sales WHERE cat = 2
+INSERT OVERWRITE TABLE ${hiveconf:MATRIX_BASENAME}3  SELECT d, sales WHERE cat = 3
+INSERT OVERWRITE TABLE ${hiveconf:MATRIX_BASENAME}4  SELECT d, sales WHERE cat = 4
+INSERT OVERWRITE TABLE ${hiveconf:MATRIX_BASENAME}5  SELECT d, sales WHERE cat = 5
+INSERT OVERWRITE TABLE ${hiveconf:MATRIX_BASENAME}6  SELECT d, sales WHERE cat = 6
+INSERT OVERWRITE TABLE ${hiveconf:MATRIX_BASENAME}7  SELECT d, sales WHERE cat = 7
+INSERT OVERWRITE TABLE ${hiveconf:MATRIX_BASENAME}8  SELECT d, sales WHERE cat = 8
+INSERT OVERWRITE TABLE ${hiveconf:MATRIX_BASENAME}9  SELECT d, sales WHERE cat = 9
 INSERT OVERWRITE TABLE ${hiveconf:MATRIX_BASENAME}10 SELECT d, sales WHERE cat = 10
 ;
 
