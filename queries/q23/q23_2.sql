--This query contains multiple, related iterations: Iteration 1: Calculate the coeficient of variation 
--and mean of every item and warehouse of two consecutive months Iteration 2: Find items that had a coeficient
--of variation in the first months of 1.5 or larger

-- Resources

-- Query parameters 
set q23_month=1;

--- RESULT PART 1--------------------------------------
--keep result human readable
set hive.exec.compress.output=false;
set hive.exec.compress.output;
--CREATE RESULT TABLE. Store query result externally in output_dir/qXXresult/
DROP TABLE IF EXISTS ${hiveconf:RESULT_TABLE1};
CREATE TABLE ${hiveconf:RESULT_TABLE1}
ROW FORMAT DELIMITED FIELDS TERMINATED BY ',' LINES TERMINATED BY '\n'
STORED AS ${env:BIG_BENCH_hive_default_fileformat_result_table} LOCATION '${hiveconf:RESULT_DIR1}' 
AS
-- Begin: the real query part
SELECT 
	inv1.w_warehouse_sk AS inv1_w_warehouse_sk, 
	inv1.i_item_sk 	AS inv1_i_item_sk,
	inv1.d_moy 		AS inv1_d_moy,
	inv1.mean 		AS inv1_mean, 
	inv1.cov 			AS inv1_cov, 
	inv2.w_warehouse_sk AS inv2_w_warehouse_sK,
<<<<<<< HEAD
       	inv2.i_item_sk AS inv2_i_item_sk, 
	inv2.d_moy AS inv2_d_moy, 
	inv2.mean AS inv2_mean, 
	inv2.cov AS inv2_cov
	FROM ${hiveconf:TEMP_TABLE} inv1 
	JOIN ${hiveconf:TEMP_TABLE} inv2  	ON inv1.i_item_sk = inv2.i_item_sk 
   				AND inv1.w_warehouse_sk = inv2.w_warehouse_sk
	WHERE inv1.d_moy=1 
	AND inv2.d_moy=1+1

ORDER BY 	inv1_w_warehouse_sk, 
=======
	inv2.i_item_sk 	AS inv2_i_item_sk, 
	inv2.d_moy 		AS inv2_d_moy, 
	inv2.mean 		AS inv2_mean, 
	inv2.cov 			AS inv2_cov
FROM q23_tmp_inv inv1 
JOIN q23_tmp_inv inv2  	ON (     inv1.i_item_sk 		= inv2.i_item_sk 
						AND inv1.w_warehouse_sk 	= inv2.w_warehouse_sk
						AND inv1.d_moy			= ${hiveconf:q23_month} 
						AND inv2.d_moy			= ${hiveconf:q23_month} + 1
					)
CLUSTER BY 	
		inv1_w_warehouse_sk, 
>>>>>>> 30b62cf1
		inv1_i_item_sk, 
		inv1_d_moy,
	     inv1_mean, 
		inv1_cov, 
		inv2_d_moy, 
		inv2_mean, 
		inv2_cov
;<|MERGE_RESOLUTION|>--- conflicted
+++ resolved
@@ -25,32 +25,18 @@
 	inv1.mean 		AS inv1_mean, 
 	inv1.cov 			AS inv1_cov, 
 	inv2.w_warehouse_sk AS inv2_w_warehouse_sK,
-<<<<<<< HEAD
-       	inv2.i_item_sk AS inv2_i_item_sk, 
-	inv2.d_moy AS inv2_d_moy, 
-	inv2.mean AS inv2_mean, 
-	inv2.cov AS inv2_cov
-	FROM ${hiveconf:TEMP_TABLE} inv1 
-	JOIN ${hiveconf:TEMP_TABLE} inv2  	ON inv1.i_item_sk = inv2.i_item_sk 
-   				AND inv1.w_warehouse_sk = inv2.w_warehouse_sk
-	WHERE inv1.d_moy=1 
-	AND inv2.d_moy=1+1
-
-ORDER BY 	inv1_w_warehouse_sk, 
-=======
 	inv2.i_item_sk 	AS inv2_i_item_sk, 
 	inv2.d_moy 		AS inv2_d_moy, 
 	inv2.mean 		AS inv2_mean, 
 	inv2.cov 			AS inv2_cov
-FROM q23_tmp_inv inv1 
-JOIN q23_tmp_inv inv2  	ON (     inv1.i_item_sk 		= inv2.i_item_sk 
+FROM ${hiveconf:TEMP_TABLE} inv1 
+JOIN ${hiveconf:TEMP_TABLE} inv2  	ON (     inv1.i_item_sk 		= inv2.i_item_sk 
 						AND inv1.w_warehouse_sk 	= inv2.w_warehouse_sk
 						AND inv1.d_moy			= ${hiveconf:q23_month} 
 						AND inv2.d_moy			= ${hiveconf:q23_month} + 1
 					)
 CLUSTER BY 	
 		inv1_w_warehouse_sk, 
->>>>>>> 30b62cf1
 		inv1_i_item_sk, 
 		inv1_d_moy,
 	     inv1_mean, 
